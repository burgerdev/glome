# Generic Low Overhead Message Exchange (GLOME)

**GLOME Login** is a [challenge-response authentication
mechanism](https://en.wikipedia.org/wiki/Challenge%E2%80%93response_authentication).
It resembles [one-time authorization
codes](https://en.wikipedia.org/wiki/One-time_password) (aka OTPs) but is
different from [HOTP] and [TOTP] in the following ways:

- It is stateless (unlike [HOTP]).
- It does not depend on time (unlike [TOTP]).
- It does not require predefined secret sharing (unlike [HOTP] and [TOTP]).

These properties make it a good choice for low dependency environments (e.g.,
devices with no persistent storage a real-time clock). It can be also useful
for managing access to a large fleet of hosts where synchronising state or
sharing predefined secrets can be a challenge. 

GLOME Login can be easily integrated with existing systems through
[PAM](https://en.wikipedia.org/wiki/Pluggable_authentication_module)
(`libglome`) or through the
[login(1)](https://manpages.debian.org/testing/login/login.1.en.html) wrapper
([glome-login](login)).

[GLOME Login protocol](docs/glome-login.md) is is built on top of the [Generic
Low Overhead Message Exchange (GLOME) protocol](docs/protocol.md).

[TOTP]: https://www.rfc-editor.org/rfc/rfc6238 [HOTP]:
https://www.rfc-editor.org/rfc/rfc4226

## How does it work?

Let's imagine the following scenario:

Alice is a system engineer who got paged to investigate an unresponsive machine
that happens to be located far away. She calls Bob, a datacenter technican with
physical access to the machine.

Alice is authorized to access the machine but has no connectivity. Bob faces
the opposite problem, he can access the machine's serial port but does not have
credentials to log in.

Alice is able to use GLOME Login to grant Bob one-time access to the machine.
First, Bob connects to the machine over serial port and types `root` on the
login prompt. He is then provided with a challenge that he forwards to Alice.
The challenge contains information about the identity of accessed host and the
requested action (i.e., root shell access). Alice verifies that the request is
legitimate (e.g., the accessed host is indeed the one she's trying to
diagnose), and uses the [`glome` CLI](cli) to generate an authorization code.
She forwards that authorization code to Bob who provides it as a challenge
response.

The authorization succeeds and Bob is able to run diagnostic commands and share
the results with Alice.

## Getting started

### Installation on the client host

These steps should be followed on the host you are planning to use to generate
authorization codes (e.g., a laptop).

1. Follow [build](docs/build) to build the `glome` CLI binary.
1. Generate a key pair using the `glome` command. Note that if the `glome`
command is not in your `$PATH`, you might need to provide a full path to the
binary.

```
$ glome genkey | tee glome-private.key | glome pubkey | tee glome-public.key | xxd -c 32 -p
4242424242424242424242424242424242424242424242424242424242424242
```

The output of that command is the approver public key that will be used to
configure the target host.


### Installation on the target host

1. Follow [instructions](login) to configure your host to use PAM module
(recommended) or `glome-login`.
1. Edit the configuration file (by default located at `/etc/glome/config`) and
replace the key value with the approver public key generated in the previous
section.

```
$ cat /etc/glome/config
key=4242424242424242424242424242424242424242424242424242424242424242
key-version=1
```

### Usage

Try to log in to the target host. You should see the prompt with the challenge:

```
GLOME: v1/AU7U7GiFDG-ITgOh8K_ND9u41S3S-joGp7MAdhIp_rQt/myhost/shell/root/
Password:
```

Use the `glome` CLI on the client host to obtain an authorization code:

```
$ glome --key glome-private.key login
v1/AU7U7GiFDG-ITgOh8K_ND9u41S3S-joGp7MAdhIp_rQt/myhost/shell/root/Tm90aGluZyB0byBzZWUgaGVyZSwgbW92ZSBhbG9uZy4K
```

Provide the generated authcode as a response to the challenge.


## Repository

This repository consists of a number of components of the GLOME ecosystem.

Documentation:

 - [GLOME protocol](docs/protocol.md)
 - [GLOME Login protocol](docs/glome-login.md)

Core libraries:

 - [libglome](glome.h) *C*
 - [PyGLOME](python) *Python*
 - [GLOME-Go](go/glome) *Go*

Binaries:

 - [glome](cli) *Command-line interface for GLOME*
 - [glome-login](login) *Replacement of login(1) implementing GLOME Login
   protocol*

<<<<<<< HEAD
In addition to the above components there are libraries planned for Java and Go
as well as a turnkey server for self-hosted GLOME login.

=======
>>>>>>> ecf63e84
## Building

Building the GLOME library requires

 - Compiler conforming to C99 (e.g. gcc, clang)
 - Meson >=0.49.2
 - OpenSSL headers >=1.1.1
 - glib-2.0 (for glome-login as well as tests)
 - libpam (for PAM module)

Alternatively, on systems with [Nix](https://nixos.org/), you can simply run
`nix-shell` in the root directory of this repository.

### Instructions

GLOME is built using [Meson](https://mesonbuild.com/). First, initialize the
Meson build directory. You only have to do this once per Meson configuration.

```shell
$ meson build
```

NOTE: You can customize the installation target by passing the `--prefix` flag.

Build the shared library `libglome.so` and the command line utility `glome`
inside the build root `./build`.

```shell
$ ninja -C build
```

Now run the tests.

```shell
$ meson test -C build
```

Install both the binary and the library into the configured prefix (the default
prefix is `/usr/local/`, which will require admin privileges).

```shell
$ meson install -C build
```

## Disclaimer

**This is not an officially supported Google product.**<|MERGE_RESOLUTION|>--- conflicted
+++ resolved
@@ -127,12 +127,6 @@
  - [glome-login](login) *Replacement of login(1) implementing GLOME Login
    protocol*
 
-<<<<<<< HEAD
-In addition to the above components there are libraries planned for Java and Go
-as well as a turnkey server for self-hosted GLOME login.
-
-=======
->>>>>>> ecf63e84
 ## Building
 
 Building the GLOME library requires
